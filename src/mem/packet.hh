--- conflicted
+++ resolved
@@ -58,13 +58,8 @@
 #define NO_ALLOCATE 1 << 5
 #define SNOOP_COMMIT 1 << 6
 
-<<<<<<< HEAD
-=======
-//For statistics we need max number of commands, hard code it at
 //for now.  @todo fix later
-#define NUM_MEM_CMDS 1 << 10
-
->>>>>>> cc78d866
+#define NUM_MEM_CMDS 1 << 11
 /**
  * A Packet is used to encapsulate a transfer between two objects in
  * the memory system (e.g., the L1 and L2 cache).  (In contrast, a
@@ -180,13 +175,9 @@
         NeedsResponse	= 1 << 6,
         IsSWPrefetch    = 1 << 7,
         IsHWPrefetch    = 1 << 8,
-<<<<<<< HEAD
-        HasData		= 1 << 9
-=======
-        IsUpgrade       = 1 << 9
->>>>>>> cc78d866
-    };
-
+        IsUpgrade       = 1 << 9,
+        HasData		= 1 << 10
+    };
 //For statistics we need max number of commands, hard code it at
 //20 for now.  @todo fix later
 #define NUM_MEM_CMDS 1 << 10
@@ -209,13 +200,8 @@
         HardPFResp      = IsRead  | IsResponse | IsHWPrefetch
                                 | NeedsResponse | HasData,
         InvalidateReq   = IsInvalidate | IsRequest,
-<<<<<<< HEAD
         WriteInvalidateReq = IsWrite | IsInvalidate | IsRequest | HasData,
-        UpgradeReq      = IsInvalidate | IsRequest,
-=======
-        WriteInvalidateReq = IsWrite | IsInvalidate | IsRequest,
         UpgradeReq      = IsInvalidate | IsRequest | IsUpgrade,
->>>>>>> cc78d866
         ReadExReq       = IsRead | IsInvalidate | IsRequest | NeedsResponse,
         ReadExResp      = IsRead | IsInvalidate | IsResponse
                                 | NeedsResponse | HasData
