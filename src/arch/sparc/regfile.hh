--- conflicted
+++ resolved
@@ -47,11 +47,7 @@
     typedef uint8_t  RegIndex;
 
     // MAXTL - maximum trap level
-<<<<<<< HEAD
-    const int MaxPTL = 6;
-=======
     const int MaxPTL = 2;
->>>>>>> 4201ec84
     const int MaxTL  = 6;
     const int MaxGL  = 3;
     const int MaxPGL = 2;
@@ -608,20 +604,6 @@
             //on reset Trap which sets the processor into the following state.
             //Bits that aren't set aren't defined on startup.
             tl = MaxTL;
-<<<<<<< HEAD
-            tt[tl] = PowerOnReset.trapType();
-            pstateFields.mm = 0; //Total Store Order
-            pstateFields.red = 1; //Enter RED_State
-            pstateFields.am = 0; //Address Masking is turned off
-            pstateFields.priv = 1; //Processor enters privileged mode
-            pstateFields.ie = 0; //Interrupts are disabled
-            pstateFields.ag = 1; //Globals are replaced with alternate globals
-            pstateFields.tle = 0; //Big Endian mode for traps
-            pstateFields.cle = 0; //Big Endian mode for non-traps
-            tickFields.counter = 0; //The TICK register is unreadable by
-            tickFields.npt = 1; //The TICK register is unreadable by
-                                //non-priveleged software
-=======
             gl = MaxGL;
 
             tickFields.counter = 0; //The TICK register is unreadable bya
@@ -648,7 +630,6 @@
             hstick_cmprFields.int_dis = 1; // disable timer compare interrupts
             hstick_cmprFields.tick_cmpr = 0; // Reset to 0 for pretty printing
 
->>>>>>> 4201ec84
 #else
 /*	    //This sets up the initial state of the processor for usermode processes
             pstateFields.priv = 0; //Process runs in user mode
@@ -862,16 +843,7 @@
             CONTEXT_CWP,
             CONTEXT_GLOBALS
         };
-<<<<<<< HEAD
-
-        union ContextVal
-        {
-            MiscReg reg;
-            int globalLevel;
-        };
-=======
         typedef int ContextVal;
->>>>>>> 4201ec84
 
         void changeContext(ContextParam param, ContextVal val)
         {
@@ -881,11 +853,7 @@
                 intRegFile.setCWP(val);
                 break;
               case CONTEXT_GLOBALS:
-<<<<<<< HEAD
-                intRegFile.setGlobals(val.globalLevel);
-=======
                 intRegFile.setGlobals(val);
->>>>>>> 4201ec84
                 break;
               default:
                 panic("Tried to set illegal context parameter in the SPARC regfile.\n");
