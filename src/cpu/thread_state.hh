/*
 * Copyright (c) 2006 The Regents of The University of Michigan
 * All rights reserved.
 *
 * Redistribution and use in source and binary forms, with or without
 * modification, are permitted provided that the following conditions are
 * met: redistributions of source code must retain the above copyright
 * notice, this list of conditions and the following disclaimer;
 * redistributions in binary form must reproduce the above copyright
 * notice, this list of conditions and the following disclaimer in the
 * documentation and/or other materials provided with the distribution;
 * neither the name of the copyright holders nor the names of its
 * contributors may be used to endorse or promote products derived from
 * this software without specific prior written permission.
 *
 * THIS SOFTWARE IS PROVIDED BY THE COPYRIGHT HOLDERS AND CONTRIBUTORS
 * "AS IS" AND ANY EXPRESS OR IMPLIED WARRANTIES, INCLUDING, BUT NOT
 * LIMITED TO, THE IMPLIED WARRANTIES OF MERCHANTABILITY AND FITNESS FOR
 * A PARTICULAR PURPOSE ARE DISCLAIMED. IN NO EVENT SHALL THE COPYRIGHT
 * OWNER OR CONTRIBUTORS BE LIABLE FOR ANY DIRECT, INDIRECT, INCIDENTAL,
 * SPECIAL, EXEMPLARY, OR CONSEQUENTIAL DAMAGES (INCLUDING, BUT NOT
 * LIMITED TO, PROCUREMENT OF SUBSTITUTE GOODS OR SERVICES; LOSS OF USE,
 * DATA, OR PROFITS; OR BUSINESS INTERRUPTION) HOWEVER CAUSED AND ON ANY
 * THEORY OF LIABILITY, WHETHER IN CONTRACT, STRICT LIABILITY, OR TORT
 * (INCLUDING NEGLIGENCE OR OTHERWISE) ARISING IN ANY WAY OUT OF THE USE
 * OF THIS SOFTWARE, EVEN IF ADVISED OF THE POSSIBILITY OF SUCH DAMAGE.
 *
 * Authors: Kevin Lim
 */

#ifndef __CPU_THREAD_STATE_HH__
#define __CPU_THREAD_STATE_HH__

#include "arch/types.hh"
#include "config/the_isa.hh"
#include "cpu/base.hh"
#include "cpu/profile.hh"
#include "cpu/thread_context.hh"
#include "mem/mem_object.hh"
#include "sim/process.hh"

class EndQuiesceEvent;
class FunctionProfile;
class ProfileNode;
namespace TheISA {
    namespace Kernel {
        class Statistics;
    };
};

class Checkpoint;
class PortProxy;
class SETranslatingPort;
class FSTranslatingPort;

/**
 *  Struct for holding general thread state that is needed across CPU
 *  models.  This includes things such as pointers to the process,
 *  memory, quiesce events, and certain stats.  This can be expanded
 *  to hold more thread-specific stats within it.
 */
struct ThreadState {
    typedef ThreadContext::Status Status;

    ThreadState(BaseCPU *cpu, ThreadID _tid, Process *_process);

    ~ThreadState();

    void serialize(std::ostream &os);

    void unserialize(Checkpoint *cp, const std::string &section);

    int cpuId() { return baseCpu->cpuId(); }

    int contextId() { return _contextId; }

    void setContextId(int id) { _contextId = id; }

    void setThreadId(ThreadID id) { _threadId = id; }

    ThreadID threadId() { return _threadId; }

    Tick readLastActivate() { return lastActivate; }

    Tick readLastSuspend() { return lastSuspend; }

<<<<<<< HEAD
    void connectPhysPort();

    void connectVirtPort(ThreadContext *tc);
=======
#if FULL_SYSTEM
    /**
     * Initialise the physical and virtual port proxies and tie them to
     * the data port of the CPU.
     *
     * tc ThreadContext for the virtual-to-physical translation
     */
    void initMemProxies(ThreadContext *tc);
>>>>>>> 4acca8a0

    void connectMemPorts(ThreadContext *tc);

    void dumpFuncProfile();

    EndQuiesceEvent *getQuiesceEvent() { return quiesceEvent; }

    void profileClear();

    void profileSample();

    TheISA::Kernel::Statistics *getKernelStats() { return kernelStats; }

<<<<<<< HEAD
    Process *getProcessPtr() { return process; }

    TranslatingPort *getMemPort();

    void setMemPort(TranslatingPort *_port) { port = _port; }

    VirtualPort *getVirtPort() { return virtPort; }

    FunctionalPort *getPhysPort() { return physPort; }

    void setPhysPort(FunctionalPort *port) { physPort = port; }
=======
    PortProxy* getPhysProxy() { return physProxy; }

    FSTranslatingPortProxy* getVirtProxy() { return virtProxy; }
#else
    Process *getProcessPtr() { return process; }

    SETranslatingPortProxy* getMemProxy();
#endif
>>>>>>> 4acca8a0

    /** Reads the number of instructions functionally executed and
     * committed.
     */
    Counter readFuncExeInst() { return funcExeInst; }

    /** Sets the total number of instructions functionally executed
     * and committed.
     */
    void setFuncExeInst(Counter new_val) { funcExeInst = new_val; }

    /** Returns the status of this thread. */
    Status status() const { return _status; }

    /** Sets the status of this thread. */
    void setStatus(Status new_status) { _status = new_status; }

  public:

    /** Number of instructions committed. */
    Counter numInst;
    /** Stat for number instructions committed. */
    Stats::Scalar numInsts;
    /** Stat for number of memory references. */
    Stats::Scalar numMemRefs;

    /** Number of simulated loads, used for tracking events based on
     * the number of loads committed.
     */
    Counter numLoad;

    /** The number of simulated loads committed prior to this run. */
    Counter startNumLoad;

  protected:
    ThreadContext::Status _status;

    // Pointer to the base CPU.
    BaseCPU *baseCpu;

    // system wide HW context id
    int _contextId;

    // Index of hardware thread context on the CPU that this represents.
    ThreadID _threadId;

  public:
    /** Last time activate was called on this thread. */
    Tick lastActivate;

    /** Last time suspend was called on this thread. */
    Tick lastSuspend;

  public:
    FunctionProfile *profile;
    ProfileNode *profileNode;
    Addr profilePC;
    EndQuiesceEvent *quiesceEvent;

    TheISA::Kernel::Statistics *kernelStats;

  protected:
<<<<<<< HEAD
    Process *process;

    TranslatingPort *port;

    /** A functional port, outgoing only, for functional accesse to virtual
     * addresses. */
    VirtualPort *virtPort;
=======
    /** A port proxy outgoing only for functional accesses to physical
     * addresses.*/
    PortProxy *physProxy;

    /** A translating port proxy, outgoing only, for functional
     * accesse to virtual addresses. */
    FSTranslatingPortProxy* virtProxy;
#else
    SETranslatingPortProxy* proxy;
>>>>>>> 4acca8a0

    /** A functional port outgoing only for functional accesses to physical
     * addresses.*/
    FunctionalPort *physPort;

  public:
    /*
     * number of executed instructions, for matching with syscall trace
     * points in EIO files.
     */
    Counter funcExeInst;

    //
    // Count failed store conditionals so we can warn of apparent
    // application deadlock situations.
    unsigned storeCondFailures;
};

#endif // __CPU_THREAD_STATE_HH__<|MERGE_RESOLUTION|>--- conflicted
+++ resolved
@@ -84,12 +84,6 @@
 
     Tick readLastSuspend() { return lastSuspend; }
 
-<<<<<<< HEAD
-    void connectPhysPort();
-
-    void connectVirtPort(ThreadContext *tc);
-=======
-#if FULL_SYSTEM
     /**
      * Initialise the physical and virtual port proxies and tie them to
      * the data port of the CPU.
@@ -97,9 +91,6 @@
      * tc ThreadContext for the virtual-to-physical translation
      */
     void initMemProxies(ThreadContext *tc);
->>>>>>> 4acca8a0
-
-    void connectMemPorts(ThreadContext *tc);
 
     void dumpFuncProfile();
 
@@ -111,28 +102,13 @@
 
     TheISA::Kernel::Statistics *getKernelStats() { return kernelStats; }
 
-<<<<<<< HEAD
-    Process *getProcessPtr() { return process; }
-
-    TranslatingPort *getMemPort();
-
-    void setMemPort(TranslatingPort *_port) { port = _port; }
-
-    VirtualPort *getVirtPort() { return virtPort; }
-
-    FunctionalPort *getPhysPort() { return physPort; }
-
-    void setPhysPort(FunctionalPort *port) { physPort = port; }
-=======
     PortProxy* getPhysProxy() { return physProxy; }
 
     FSTranslatingPortProxy* getVirtProxy() { return virtProxy; }
-#else
+
     Process *getProcessPtr() { return process; }
 
     SETranslatingPortProxy* getMemProxy();
-#endif
->>>>>>> 4acca8a0
 
     /** Reads the number of instructions functionally executed and
      * committed.
@@ -195,15 +171,8 @@
     TheISA::Kernel::Statistics *kernelStats;
 
   protected:
-<<<<<<< HEAD
     Process *process;
 
-    TranslatingPort *port;
-
-    /** A functional port, outgoing only, for functional accesse to virtual
-     * addresses. */
-    VirtualPort *virtPort;
-=======
     /** A port proxy outgoing only for functional accesses to physical
      * addresses.*/
     PortProxy *physProxy;
@@ -211,13 +180,7 @@
     /** A translating port proxy, outgoing only, for functional
      * accesse to virtual addresses. */
     FSTranslatingPortProxy* virtProxy;
-#else
     SETranslatingPortProxy* proxy;
->>>>>>> 4acca8a0
-
-    /** A functional port outgoing only for functional accesses to physical
-     * addresses.*/
-    FunctionalPort *physPort;
 
   public:
     /*
